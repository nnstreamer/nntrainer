subdir('loss')
nntrainer_inc += include_directories('loss')
nntrainer_inc_abs += meson.current_source_dir() / 'loss'

layer_sources = [
  'activation_layer.cpp',
  'weight_layer.cpp',
  'tensor_layer.cpp',
  'add_layer.cpp',
  'subtract_layer.cpp',
  'multiply_layer.cpp',
  'divide_layer.cpp',
  'pow_layer.cpp',
  'sqrt_layer.cpp',
  'sine_layer.cpp',
  'cosine_layer.cpp',
  'tangent_layer.cpp',
  'matmul_layer.cpp',
  'addition_layer.cpp',
  'attention_layer.cpp',
  'mol_attention_layer.cpp',
  'multi_head_attention_layer.cpp',
  'concat_layer.cpp',
  'bn_layer.cpp',
  'layer_normalization_layer.cpp',
  'conv2d_transpose_layer.cpp',
  'conv2d_layer.cpp',
  'conv1d_layer.cpp',
  'fc_layer.cpp',
  'flatten_layer.cpp',
  'input_layer.cpp',
  'multiout_layer.cpp',
  'layer_node.cpp',
  'pooling2d_layer.cpp',
  'preprocess_flip_layer.cpp',
  'preprocess_translate_layer.cpp',
  'preprocess_l2norm_layer.cpp',
  'embedding.cpp',
  'rnn.cpp',
  'rnncell.cpp',
  'lstm.cpp',
  'lstmcell.cpp',
  'lstmcell_core.cpp',
  'zoneout_lstmcell.cpp',
  'time_dist.cpp',
  'common_properties.cpp',
  'split_layer.cpp',
  'permute_layer.cpp',
  'layer_impl.cpp',
  'gru.cpp',
  'grucell.cpp',
  'dropout.cpp',
  'centroid_knn.cpp',
  'layer_context.cpp',
  'reshape_layer.cpp',
  'reduce_mean_layer.cpp',
  'positional_encoding_layer.cpp',
  'identity_layer.cpp',
  'upsample2d_layer.cpp',
<<<<<<< HEAD
  'groupconv_layer.cpp'
=======
  'channel_shuffle.cpp'
>>>>>>> 70271e37
]

layer_headers = [
  'layer_context.h',
  'layer_devel.h',
  'layer_impl.h',
  'acti_func.h',
  'operation_layer.h',
  'common_properties.h',
  'layer_node.h',
  'weight_layer.h',
  'tensor_layer.h',
]

layer_deps = []

# for android, it is disabled until we have support for the nnstreamer package
if get_option('enable-nnstreamer-backbone') and get_option('platform') != 'android'
  if not nnstreamer_capi_dep.found()
    error('NNStreamer CAPI dependency not found')
  endif
  layer_deps += nnstreamer_capi_dep
  layer_sources += 'nnstreamer_layer.cpp'
endif

if get_option('enable-tflite-backbone')
  if not tflite_dep.found()
    error('Tensorflow-Lite dependency not found')
  endif
  layer_deps += tflite_dep
  layer_sources += 'tflite_layer.cpp'
endif

# dependency for data augmentation, if present
layer_deps += opencv_dep

nntrainer_base_deps += layer_deps

foreach s : layer_sources
  nntrainer_sources += meson.current_source_dir() / s
endforeach

foreach h : layer_headers
  nntrainer_headers += meson.current_source_dir() / h
endforeach<|MERGE_RESOLUTION|>--- conflicted
+++ resolved
@@ -57,11 +57,8 @@
   'positional_encoding_layer.cpp',
   'identity_layer.cpp',
   'upsample2d_layer.cpp',
-<<<<<<< HEAD
+  'channel_shuffle.cpp',
   'groupconv_layer.cpp'
-=======
-  'channel_shuffle.cpp'
->>>>>>> 70271e37
 ]
 
 layer_headers = [
