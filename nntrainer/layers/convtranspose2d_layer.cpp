// SPDX-License-Identifier: Apache-2.0
/**
 * Copyright (C) 2020 Jijoong Moon <jijoong.moon@samsung.com>
 *
 * @file   convtranpose2d_layer.h
 * @date   02 June 2020
 * @see    https://github.com/nnstreamer/nntrainer
 * @author Jijoong Moon <jijoong.moon@samsung.com>
 * @author Jihoon Lee <jhoon.it.lee@samsung.com>
 * @bug    No known bugs except for NYI items
 * @brief  This is Convolution Layer Class for Neural Network
 *
 */
#include <algorithm>
#include <cstring>
#include <limits>
#include <string>

#include <blas_interface.h>
#include <convtranspose2d_layer.h>
#include <layer_context.h>
#include <lazy_tensor.h>
#include <nntr_threads.h>
#include <nntrainer_error.h>
#include <nntrainer_log.h>
#include <node_exporter.h>
#include <profiler.h>
#include <tensor_dim.h>
#include <thread>
#include <util_func.h>

namespace nntrainer {

static constexpr size_t SINGLE_INOUT_IDX = 0;

namespace {

static TensorDim calcCol2ImOutputDim(const TensorDim &out,
                                     const TensorDim &kdim) {

  return TensorDim({kdim.getFeatureLen(), out.width() * out.height()});
}

/**
 * @brief     reconstruct image data from 2d column matrix
 *
 * @param[in] in input data
 * @param[in] kdim kernel dimesion for define number of row
 * @param[in] padding padding information
 * @param[in] mstride stride value : x, y direction
 * @param[in] dilation kernel dilation factor : x, y each
 * @param[out] image image tensor to put
 */
static void col2im(const Tensor &col_matrix, const TensorDim &kdim,
                   const std::array<unsigned, 4> &padding,
                   const std::array<props::Stride, CONVTRANSPOSE2D_DIM> &mstride,
                   const std::array<props::Dilation, CONVTRANSPOSE2D_DIM> &dilation,
                   Tensor &image) {
  auto [pt, pb, pl, pr] = padding;

  unsigned k_height = kdim.height();
  unsigned k_width = kdim.width();

  /// effective kernel height considering dilation
  unsigned eff_k_height = (k_height - 1) * dilation[0] + 1;
  /// effective kernel width considering dilation
  unsigned eff_k_width = (k_width - 1) * dilation[1] + 1;

  unsigned im_channel = image.channel();
  int im_height = image.height();
  int im_width = image.width();

  unsigned hstride = mstride[0];
  unsigned wstride = mstride[1];

  unsigned hdilation = dilation[0];
  unsigned wdilation = dilation[1];

  /// image considering padding
  unsigned im_eff_height = im_height + pt + pb;
  unsigned im_eff_width = im_width + pl + pr;
  image.setZero();

  int h_stride_end = im_eff_height - eff_k_height - pt;
  int w_stride_end = im_eff_width - eff_k_width - pl;

  unsigned col_w = 0;
  for (int hs = -pt; hs <= h_stride_end; hs += hstride) {
    for (int ws = -pl; ws <= w_stride_end; ws += wstride) {
      unsigned col_h = 0;
      int patch_height_end = hs + eff_k_height;
      int patch_width_end = ws + eff_k_width;
      for (unsigned c = 0; c < im_channel; c++) {
        for (int h = hs; h < patch_height_end; h += hdilation) {
          if (h < 0 || im_height <= h) {
            col_h += k_width;
            continue;
          }
          for (int w = ws; w < patch_width_end; w += wdilation) {
            if (w < 0 || im_width <= w) {
              col_h++;
              continue;
            }

            float *val = image.getAddress(0, c, h, w);
            *val += col_matrix.getValue(0, 0, col_h, col_w);
            col_h++;
          }
        }
      }
      col_w++;
    }
  }
}

/**
 * @brief     reform the data to 2d matrix
 * a region is sampled considering @a padding, @a mstride of unit @a kdim
 * Each region is mapped to one column,
 * if channel mode, kernel channel is considered part of kernel feature
 * if not, kernel channel is consider part of output dimension
 *
 * @param[in] in input data
 * @param[in] kdim kernel dimesion for define number of row
 * @param[in] padding padding information
 * @param[in] mstride stride value : x, y direction
 * @param[in] dilation kernel dilation factor : x, y each
 * @param[out] out out tensor, padding set each time for now
 * @note if out is initialized tensor, setting padding is skipped.
 */
static void im2col(const Tensor &in, const TensorDim &kdim,
                   const std::array<unsigned int, 4> &padding,
                   const std::array<props::Stride, CONVTRANSPOSE2D_DIM> &mstride,
                   const std::array<props::Dilation, CONVTRANSPOSE2D_DIM> &dilation,
                   Tensor &out) {
  /// for channel last mode, this is deprecated for now, leaving here on
  /// purpose.
  /** @code
  //   ================ initialize part ====================
  //   out_height -= 2;
  //   out =
  //     Tensor(k_height * k_width, in.channel() * (out_height) *
  //     (out_width));
  //   unsigned int im_w = 0;
  //   ================ loop part ====================
  //   if (eff_k_height > height || eff_k_width > width)
  //     throw std::runtime_error("Kernel shape bigger than input shape");

  //   for (unsigned int c = 0; c < channel; ++c) {
  //     for (unsigned int hs = 0; hs <= height - eff_k_height; hs +=
  //     mstride[0]) {
  //       for (unsigned int ws = 0; ws <= width - eff_k_width; ws +=
  //       mstride[1]) {
  //         unsigned int im_h = 0;
  //         unsigned int patch_height_end = eff_k_height + hs;
  //         unsigned int patch_width_end = eff_k_width + ws;

  //         for (unsigned int h = hs; h < patch_height_end; h += dilation[0]) {
  //           if (h < ph || in_height + ph <= h) {
  //             im_h += k_width;
  //             continue;
  //           }

  //           for (unsigned int w = ws; w < patch_width_end; w += dilation[1])
  //           {
  //             if (w < pw || in_width + pw <= w) {
  //               im_h++;
  //               continue;
  //             }

  //             float val = in.getValue(0, c, h - ph, w - pw);
  //             out.setValue(0, 0, im_h, im_w, val);
  //             im_h++;
  //           }
  //         }
  //         im_w++;
  //       }
  //     }
  //   }
  */

  auto [pt, pb, pl, pr] = padding;

  unsigned int channel = in.channel();
  int in_height = in.height();
  int in_width = in.width();
  unsigned int height = in_height + pt + pb;
  unsigned int width = in_width + pl + pr;
  unsigned int k_height = kdim.height();
  unsigned int k_width = kdim.width();

  /// effective kernel height considering dilation
  unsigned int eff_k_height = (k_height - 1) * dilation[0] + 1;
  /// effective kernel width considering dilation
  unsigned int eff_k_width = (k_width - 1) * dilation[1] + 1;

  unsigned int out_height = (height - eff_k_height) / mstride[0] + 1;
  unsigned int out_width = (width - eff_k_width) / mstride[1] + 1;

  out.reshape(
    TensorDim({out_height * out_width, in.channel() * k_height * k_width}));
  float *out_data = out.getData();

  int h_stride_end = height - eff_k_height - pt;
  int w_stride_end = width - eff_k_width - pl;

  /// get a patch, size of kernel
  /// hs is height_strided, ws is width_strided
  unsigned int owidth = out.width();
  unsigned int base_im_w = 0;
  for (int hs = -pt; hs <= h_stride_end; hs += mstride[0]) {
    unsigned int base_im_h = 0;
    int patch_height_end = eff_k_height + hs;
    /// map the patch to a single line looping through channel
    for (unsigned int c = 0; c < channel; ++c) {
      for (int h = hs; h < patch_height_end; h += dilation[0]) {
        if (h < 0 || in_height <= h) {
          base_im_h += k_width;
          continue;
        }

        unsigned int im_w = base_im_w;
        for (int ws = -pl; ws <= w_stride_end; ws += mstride[1]) {
          unsigned int im_h = base_im_h;
          int patch_width_end = eff_k_width + ws;

          for (int w = ws; w < patch_width_end; w += dilation[1]) {
            if (w < 0 || in_width <= w) {
              im_h++;
              continue;
            }
            out_data[im_w * owidth + im_h] = in.getValue(0, c, h, w);
            im_h++;
          }
          im_w++;
        }
        base_im_h += k_width;
      }
    }
    base_im_w += out_width;
  }
}

} // namespace

enum ConvParams { weight, bias };

ConvTranspose2DLayer::ConvTranspose2DLayer(
  const std::array<unsigned int, CONVTRANSPOSE2D_DIM * 2> &padding_) :
  LayerImpl(),
  padding(padding_),
  conv_props(props::FilterSize(), std::array<props::KernelSize, CONVTRANSPOSE2D_DIM>(),
             std::array<props::Stride, CONVTRANSPOSE2D_DIM>(), props::Padding2D(),
             std::array<props::Dilation, CONVTRANSPOSE2D_DIM>()) {
  wt_idx.fill(std::numeric_limits<unsigned>::max());
}

void ConvTranspose2DLayer::finalize(InitLayerContext &context) {
  NNTR_THROW_IF(context.getNumInputs() != 1, std::invalid_argument)
    << "Convolution layer takes only one input";

  const TensorDim &in_dim = context.getInputDimensions()[0];

  auto &weight_regularizer =
    std::get<props::WeightRegularizer>(*layer_impl_props);
  auto &weight_regularizer_constant =
    std::get<props::WeightRegularizerConstant>(*layer_impl_props);
  auto &weight_initializer =
    std::get<props::WeightInitializer>(*layer_impl_props);
  auto &weight_decay = std::get<props::WeightDecay>(*layer_impl_props);
  auto &bias_decay = std::get<props::BiasDecay>(*layer_impl_props);
  auto &bias_initializer = std::get<props::BiasInitializer>(*layer_impl_props);
  auto &disable_bias = std::get<props::DisableBias>(*layer_impl_props);

  unsigned int filter_size = std::get<props::FilterSize>(conv_props);
  auto &kernel_size =
    std::get<std::array<props::KernelSize, CONVTRANSPOSE2D_DIM>>(conv_props);
  auto &stride = std::get<std::array<props::Stride, CONVTRANSPOSE2D_DIM>>(conv_props);
//   auto &dilation =
//     std::get<std::array<props::Dilation, CONVTRANSPOSE2D_DIM>>(conv_props);

  /* Modified code */
  std::array<props::Dilation, CONVTRANSPOSE2D_DIM> dilation = {props::Dilation(), props::Dilation()};
  std::array<props::Stride, CONVTRANSPOSE2D_DIM> transpose_stride = {props::Stride(), props::Stride()};
  std::array<props::Dilation, CONVTRANSPOSE2D_DIM> transpose_dilation = {props::Dilation(), props::Dilation()};

  const TensorDim &transpose_in_dim;
  transpose_in_dim.batch(in_dim.batch());
  transpose_in_dim.channel(in_dim.channel());
  transpose_in_dim.width(stride[0] * (in_dim.width() - 1) + 1);
  transpose_in_dim.height(stride[1] * (in_dim.height() - 1) + 1);
  /* ~Modified code */

  TensorDim kernel_dim =
    TensorDim(filter_size, in_dim.channel(), kernel_size[0], kernel_size[1]);
  TensorDim bias_dim = TensorDim(1, filter_size, 1, 1);

  padding = std::get<props::Padding2D>(conv_props)
              .compute(in_dim, kernel_dim, {stride[0], stride[1]},
                       {dilation[0], dilation[1]});
  
  /* Modified code */
  std::array<unsigned int, CONVTRANSPOSE2D_DIM> transpose_padding = {
      (kernel_size[0] - 1) / 2 - padding[0], 
      (kernel_size[0] - 1) - (kernel_size[0] - 1) / 2 - padding[1], 
      (kernel_size[1] - 1) / 2 - padding[2], 
      (kernel_size[1] - 1) - (kernel_size[1] - 1) / 2 - padding[3], 
      };
  /* ~Modified code */

  wt_idx[ConvParams::weight] = context.requestWeight(
    kernel_dim, weight_initializer, weight_regularizer,
    weight_regularizer_constant, weight_decay, "filter", true);

  if (disable_bias.empty() || disable_bias.get() == false) {
    wt_idx[ConvParams::bias] =
      context.requestWeight(bias_dim, bias_initializer, WeightRegularizer::NONE,
                            1.0f, bias_decay, "bias", true);
  }

  // this output_dim must be the same with dimension of hidden
  unsigned int eff_in_height = transpose_in_dim.height() + transpose_padding[0] + transpose_padding[1];
  unsigned int eff_in_width = transpose_in_dim.width() + transpose_padding[2] + transpose_padding[3];

  /* Modified code */
  unsigned int eff_k_height = (kernel_size[0] - 1) * transpose_dilation[0] + 1;
  unsigned int eff_k_width = (kernel_size[1] - 1) * transpose_dilation[1] + 1;
  /* ~Modified code */
  

  TensorDim out_dim;
  out_dim.batch(in_dim.batch());
  out_dim.channel(filter_size);
  /* Modified code */
  out_dim.height((eff_in_height - eff_k_height) / transpose_stride[0] + 1);
  out_dim.width((eff_in_width - eff_k_width) / transpose_stride[1] + 1);
  /* ~Modified code */
  context.setOutputDimensions({out_dim});

  NNTR_THROW_IF(eff_in_height < kernel_size[0] || eff_in_width < kernel_size[1],
                std::invalid_argument)
    << "Failed to initialize: in size + padding is smaller than effective "
       "kernel";

  unsigned int IM = std::numeric_limits<int>::max();

  /* Modified code */
  NNTR_THROW_IF(eff_in_height - transpose_padding[0] - kernel_size[0] > IM ||
                  eff_in_width - transpose_padding[2] - kernel_size[1] > IM,
                std::invalid_argument)
  /* ~Modified code */
    << "Failed to initialize: Calculated patch end is over int max";
}

void ConvTranspose2DLayer::forwarding(RunLayerContext &context, bool training) {
  int status = ML_ERROR_NONE;

  unsigned int filter_size = std::get<props::FilterSize>(conv_props);
  auto &stride = std::get<std::array<props::Stride, CONVTRANSPOSE2D_DIM>>(conv_props);
  // assume dilation=1
//   auto &dilation =
//     std::get<std::array<props::Dilation, CONVTRANSPOSE2D_DIM>>(conv_props);

  Tensor &input_ = context.getInput(SINGLE_INOUT_IDX);
  Tensor &hidden_ = context.getOutput(SINGLE_INOUT_IDX);

  Tensor &filter_kernel = context.getWeight(wt_idx[ConvParams::weight]);

  /* Modified code */
  std::array<props::Dilation, CONVTRANSPOSE2D_DIM> dilation = {props::Dilation(), props::Dilation()};
  std::array<props::Stride, CONVTRANSPOSE2D_DIM> transpose_stride = {props::Stride(), props::Stride()};
  std::array<props::Dilation, CONVTRANSPOSE2D_DIM> transpose_dilation = {props::Dilation(), props::Dilation()};

  auto &kernel_size =
    std::get<std::array<props::KernelSize, CONVTRANSPOSE2D_DIM>>(conv_props);

  padding = std::get<props::Padding2D>(conv_props)
              .compute(in_dim, kernel_dim, {stride[0], stride[1]},
                       {dilation[0], dilation[1]});

  std::array<unsigned int, CONVTRANSPOSE2D_DIM> transpose_padding = {
      (kernel_size[0] - 1) / 2 - padding[0], 
      (kernel_size[0] - 1) - (kernel_size[0] - 1) / 2 - padding[1], 
      (kernel_size[1] - 1) / 2 - padding[2], 
      (kernel_size[1] - 1) - (kernel_size[1] - 1) / 2 - padding[3], 
      };

  const TensorDim &in_dim = input_.getDim();
  const TensorDim &transpose_in_dim;
  transpose_in_dim.batch(in_dim.batch());
  transpose_in_dim.channel(in_dim.channel());
  transpose_in_dim.height(stride[0] * (in_dim.width() - 1) + 1 + transpose_padding[0] + transpose_padding[1]);
  transpose_in_dim.width(stride[1] * (in_dim.height() - 1) + 1 + transpose_padding[2] + transpose_padding[3]);

  Tensor & transpose_input_ = Tensor(transpose_in_dim);
  transpose_input_.setZero();
  
  for (unsigned int b = 0; b < in_dim.batch(); b++ ) {
      for (unsigned int c = 0; c < in_dim.channel(); c++) {
          for (unsigned int h = 0; h < in_dim.height(); h++) {
              for(unsigned int w = 0; w < in_dim.width(); w++) {
                  transpose_input_.setValue(b, c, 
                    h * transpose_stride[0] + transpose_padding[0], 
                    w * transpose_stride[1] + transpose_padding[1], 
                    input_.getValue(b, c, h, w));
              }
          }
      }
  }

  input_.deallocate() // necessary?
  /* ~Modified code */


  /** Calculate Convolution 2D
   *
   * This is the 2D Matrix Shape [ height ] x [ width ]
   *   . Height : filter_size
   *   . Width  : Input Channel * Kernel_size[0] * Kernel_size[1]
   *
   *                              imKernel
   *                        +------|------|------+
   *                        |------|------|------|
   * [filter_size (height)] |------|------|------|
   *                        |------|------|------|
   *                        +------|------|------+
   *                     [Input Channel * Kernel_size[0]
   *                       * Kernel_size[1] (width)]
   *
   *
   * After im2Col with channel_mode true (in : input)
   *
   * This is the 2D Matrix Shape [ height ] x [ width ]
   *   . Height : Input Channel * Kernel_size[0] * Kernel_size[1]
   *   . Width  : output_dim.height * output_dim.width
   *
   *                      +-|-|-|-|      |-|-|-|-+
   *   [Input Channel     | | | | |      | | | | |
   *   * Kernel_size[0]   |_|_|_|_|      |_|_|_|_|
   *  * Kenel_size[1]     | | | | | .... | | | | |
   *    (height)]         |_|_|_|_|      |_|_|_|_|
   *                      | | | | |      | | | | |
   *                      +_|_|_|_|      |_|_|_|_+
   *                     [ output_dim.height
   *                      * output_dim.width (width) ]
   *
   * Output Dimention
   *   -> [Channel ( = filter_size = output_dim.channel )]
   *       x [output_dim.height x output_dim.width]
   */
  
  const TensorDim &out_dim = hidden_.getDim();
  const TensorDim &filter_dim = filter_kernel.getDim();
  TensorDim filter_dim_squeezed{filter_kernel.batch(),
                                filter_kernel.getDim().getFeatureLen()};

  filter_kernel.reshape(filter_dim_squeezed);

  /**
   * Below sets the pad area values to zero
   * it is faster to do this way than seting selective area to zero
   */
  auto forwarding_job = [&](unsigned int s, unsigned int e, unsigned int pid,
                            void *user_data) {
    Tensor result = Tensor(calcCol2ImOutputDim(out_dim, filter_dim));
    result.setZero();
    for (unsigned int b = s; b < e; ++b) {
      Tensor out = hidden_.getBatchSlice(b, 1);
      out.reshape({filter_size, out_dim.width() * out_dim.height()});
      Tensor in_sub = transpose_input_.getBatchSlice(b, 1);

      im2col(in_sub, filter_dim, padding, stride, dilation, result);
      filter_kernel.dot(result, out, false, true);
    }
    result.deallocate();
  };

  auto workers = ParallelBatch(forwarding_job, in_dim.batch(), nullptr);

  if (workers.getNumWorkers() > 1) {
    workers.run();
  } else {
    forwarding_job(0, in_dim.batch(), 0, nullptr);
  }

  filter_kernel.reshape(filter_dim);
  if (auto &disable_bias = std::get<props::DisableBias>(*layer_impl_props);
      disable_bias.empty() || disable_bias.get() == false) {
    Tensor &bias_kernel = context.getWeight(wt_idx[ConvParams::bias]);
    status = hidden_.add_i(bias_kernel);
    if (status != ML_ERROR_NONE) {
      throw std::invalid_argument("[ConvTranspose2D] adding bias failed");
    }
  }
}

void ConvTranspose2DLayer::calcDerivative(RunLayerContext &context) {
  unsigned int filter_size = std::get<props::FilterSize>(conv_props);
  auto &stride = std::get<std::array<props::Stride, CONVTRANSPOSE2D_DIM>>(conv_props);
  auto &dilation =
    std::get<std::array<props::Dilation, CONVTRANSPOSE2D_DIM>>(conv_props);

  const Tensor &derivative = context.getIncomingDerivative(SINGLE_INOUT_IDX);
  Tensor &input_derivative = context.getOutgoingDerivative(SINGLE_INOUT_IDX);
  Tensor &filter_kernel = context.getWeight(wt_idx[ConvParams::weight]);

  TensorDim filter_dim = filter_kernel.getDim();
  TensorDim filter_dim_squeezed{filter_kernel.batch(),
                                filter_kernel.getDim().getFeatureLen()};

  filter_kernel.reshape(filter_dim_squeezed);

  /// for each batch
  /// filter_kernel^T X derivaitive  -> column matrix
  /// col2im(column matrix) to reconstruct the original image

  auto compute_derivative = [&](unsigned int s, unsigned int e,
                                unsigned int pid, void *user_data) {
    Tensor result =
      Tensor(calcCol2ImOutputDim(derivative.getDim(), filter_dim));

    for (unsigned int b = s; b < e; ++b) {
      Tensor deriv_sub = derivative.getBatchSlice(b, 1);
      Tensor in_deriv_sub = input_derivative.getBatchSlice(b, 1);
      deriv_sub.reshape(
        {filter_size, derivative.width() * derivative.height()});
      filter_kernel.dot(deriv_sub, result, true, false);
      col2im(result, filter_dim, padding, stride, dilation, in_deriv_sub);
    }
<<<<<<< HEAD
      result.deallocate();
=======
    result.deallocate();
>>>>>>> 2eb553e8
  };
  auto workers = ParallelBatch(compute_derivative, derivative.batch(), nullptr);

  if (workers.getNumWorkers() > 1) {
    workers.run();
  } else {
    compute_derivative(0, derivative.batch(), 0, nullptr);
  }

  filter_kernel.reshape(filter_dim);


}

void ConvTranspose2DLayer::calcGradient(RunLayerContext &context) {
  unsigned int filter_size = std::get<props::FilterSize>(conv_props);
  auto &stride = std::get<std::array<props::Stride, CONVTRANSPOSE2D_DIM>>(conv_props);
  auto &dilation =
    std::get<std::array<props::Dilation, CONVTRANSPOSE2D_DIM>>(conv_props);
  auto &kernel_size = std::get<std::array<props::KernelSize, CONVTRANSPOSE2D_DIM>>(conv_props);

  const Tensor &derivative = context.getIncomingDerivative(SINGLE_INOUT_IDX);
  Tensor &input_ = context.getInput(SINGLE_INOUT_IDX);

  /* Modified code */
  std::array<props::Dilation, CONVTRANSPOSE2D_DIM> dilation = {props::Dilation(), props::Dilation()};
  std::array<props::Stride, CONVTRANSPOSE2D_DIM> transpose_stride = {props::Stride(), props::Stride()};
  std::array<props::Dilation, CONVTRANSPOSE2D_DIM> transpose_dilation = {props::Dilation(), props::Dilation()};

  auto &kernel_size =
    std::get<std::array<props::KernelSize, CONVTRANSPOSE2D_DIM>>(conv_props);

  padding = std::get<props::Padding2D>(conv_props)
              .compute(in_dim, kernel_dim, {stride[0], stride[1]},
                       {dilation[0], dilation[1]});

  std::array<unsigned int, CONVTRANSPOSE2D_DIM> transpose_padding = {
      (kernel_size[0] - 1) / 2 - padding[0], 
      (kernel_size[0] - 1) - (kernel_size[0] - 1) / 2 - padding[1], 
      (kernel_size[1] - 1) / 2 - padding[2], 
      (kernel_size[1] - 1) - (kernel_size[1] - 1) / 2 - padding[3], 
      };

  const TensorDim &in_dim = input_.getDim();
  const TensorDim &transpose_in_dim;
  transpose_in_dim.batch(in_dim.batch());
  transpose_in_dim.channel(in_dim.channel());
  transpose_in_dim.height(stride[0] * (in_dim.width() - 1) + 1 + transpose_padding[0] + transpose_padding[1]);
  transpose_in_dim.width(stride[1] * (in_dim.height() - 1) + 1 + transpose_padding[2] + transpose_padding[3]);

  Tensor & transpose_input_ = Tensor(transpose_in_dim);
  transpose_input_.setZero();
  
  for (unsigned int b = 0; b < in_dim.batch(); b++ ) {
      for (unsigned int c = 0; c < in_dim.channel(); c++) {
          for (unsigned int h = 0; h < in_dim.height(); h++) {
              for(unsigned int w = 0; w < in_dim.width(); w++) {
                  transpose_input_.setValue(b, c, 
                    h * transpose_stride[0] + transpose_padding[0], 
                    w * transpose_stride[1] + transpose_padding[1], 
                    input_.getValue(b, c, h, w));
              }
          }
      }
  }

  input_.deallocate() // necessary?
  /* ~Modified code */

  Tensor &delK = context.getWeightGrad(wt_idx[ConvParams::weight]);
  delK.setZero();

  TensorDim filter_dim = delK.getDim();
  TensorDim filter_dim_squeezed{filter_dim.batch(), filter_dim.getFeatureLen()};

  delK.reshape(filter_dim_squeezed);

  /**
   * no need to set zero for im2col_result, as its lifespan is ITERATION,
   * so its zero padded values will still be zero
   */

  TensorDim out_dim_squeezed{filter_size,
                             derivative.width() * derivative.height()};
  auto workers = ParallelBatch(input_.batch());
  /// input -(im2col)-> column_matrix -> filter x (column_matrix) = output
  /// so delK = dy x column_matrix ^ T;
  if (workers.getNumWorkers() > 1) {

    TensorDim delK_ext = filter_dim_squeezed;
    delK_ext.batch(input_.batch());

    Tensor delK_par = Tensor(delK_ext);
    delK_par.setZero();

    auto calc_grad_job = [&](unsigned int s, unsigned int e, unsigned int pid,
                             void *user_data) {
      Tensor result =
        Tensor(calcCol2ImOutputDim(derivative.getDim(), filter_dim));
      result.setZero();
      for (unsigned int b = s; b < e; ++b) {
        Tensor deriv_sub = derivative.getBatchSlice(b, 1);
        Tensor delK_sub = delK_par.getBatchSlice(b, 1);
        deriv_sub.reshape(out_dim_squeezed);

        /* Modified code */
        Tensor in_sub = transpose_input_.getBatchSlice(b, 1);
        /* ~Modified code */

        /**
         * @todo this result can be cached from the forward iteration at the
         * expense of memory. In this case, memory of im2col_result must be
         * saved for the whole batch. try this while benchmarking.
         */
        im2col(in_sub, filter_dim, padding, stride, dilation, result);
        deriv_sub.dot(result, delK_sub, false, false);
      }
      result.deallocate();
    };

    workers.setCallback(calc_grad_job, nullptr);

    workers.run();

    for (unsigned int b = 0; b < input_.batch(); ++b) {
      Tensor delK_sub = delK_par.getBatchSlice(b, 1);
      delK.add_i(delK_sub);
    }

  } else {
    Tensor result =
      Tensor(calcCol2ImOutputDim(derivative.getDim(), filter_dim));
    result.setZero();

    for (unsigned int b = 0; b < input_.batch(); ++b) {
      Tensor deriv_sub = derivative.getBatchSlice(b, 1);
      deriv_sub.reshape(out_dim_squeezed);

      /* ~Modified code */
      Tensor in_sub = transpose_input_.getBatchSlice(b, 1);
      /* ~Modified code */
      
      /**
       * @todo this result can be cached from the forward iteration at the
       * expense of memory. In this case, memory of im2col_result must be saved
       * for the whole batch. try this while benchmarking.
       */
      im2col(in_sub, filter_dim, padding, stride, dilation, result);
      deriv_sub.dot(result, delK, false, false, b == 0 ? 0 : 1);
    }
    result.deallocate();
  }
  delK.reshape(filter_dim);
  if (auto &disable_bias = std::get<props::DisableBias>(*layer_impl_props);
      disable_bias.empty() || disable_bias.get() == false) {
    Tensor &delBias = context.getWeightGrad(wt_idx[ConvParams::bias]);
    derivative.sum({0, 2, 3}, delBias);
  }
}

void ConvTranspose2DLayer::exportTo(Exporter &exporter,
                           const ml::train::ExportMethods &method) const {
  LayerImpl::exportTo(exporter, method);
  exporter.saveResult(conv_props, method, this);
}

void ConvTranspose2DLayer::setProperty(const std::vector<std::string> &values) {
  auto remain_props = loadProperties(values, conv_props);
  LayerImpl::setProperty(remain_props);
}

} /* namespace nntrainer */
<|MERGE_RESOLUTION|>--- conflicted
+++ resolved
@@ -527,11 +527,7 @@
       filter_kernel.dot(deriv_sub, result, true, false);
       col2im(result, filter_dim, padding, stride, dilation, in_deriv_sub);
     }
-<<<<<<< HEAD
       result.deallocate();
-=======
-    result.deallocate();
->>>>>>> 2eb553e8
   };
   auto workers = ParallelBatch(compute_derivative, derivative.batch(), nullptr);
 
