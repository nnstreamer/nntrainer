--- conflicted
+++ resolved
@@ -79,12 +79,9 @@
   ML_TRAIN_LAYER_TYPE_COSINE = 42,  /**< Cosine Layer type (Since 9.0)*/
   ML_TRAIN_LAYER_TYPE_TANGENT = 43, /**< Tangent Layer type (Since 9.0)*/
   ML_TRAIN_LAYER_TYPE_MATMUL = 44,  /**< MatMul Layer type (Since 9.0)*/
-<<<<<<< HEAD
-  ML_TRAIN_LAYER_TYPE_GROUP_CONVOLUTION = 46, /**< Groupconv Layer type (Since 9.0)*/
-=======
   ML_TRAIN_LAYER_TYPE_CHANNEL_SHUFFLE =
     45, /**< Channel Shuffle Layer type (Since 9.0)*/
->>>>>>> 70271e37
+  ML_TRAIN_LAYER_TYPE_GROUP_CONVOLUTION = 46, /**< Groupconv Layer type (Since 9.0)*/
   ML_TRAIN_LAYER_TYPE_PREPROCESS_FLIP =
     300, /**< Preprocess flip Layer (Since 6.5) */
   ML_TRAIN_LAYER_TYPE_PREPROCESS_TRANSLATE =
