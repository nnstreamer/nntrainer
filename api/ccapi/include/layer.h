// SPDX-License-Identifier: Apache-2.0
/**
 * Copyright (C) 2020 Parichay Kapoor <pk.kapoor@samsung.com>
 *
 * @file   layer.h
 * @date   14 October 2020
 * @see    https://github.com/nnstreamer/nntrainer
 * @author Parichay Kapoor <pk.kapoor@samsung.com>
 * @author Debadri Samaddar <s.debadri@samsung.com>
 * @author Niket Agarwal <niket.a@samsung.com>
 * @bug	   No known bugs except for NYI items
 * @brief  This is layers interface for c++ API
 *
 * @note This is experimental API and not stable.
 */

#ifndef __ML_TRAIN_LAYER_H__
#define __ML_TRAIN_LAYER_H__

#if __cplusplus < MIN_CPP_VERSION
#error "CPP versions c++17 or over are only supported"
#endif // __cpluscplus

#include <memory>
#include <string>
#include <tensor_dim.h>
#include <vector>

#include <common.h>

namespace ml {
namespace train {

/**
 * @brief     Enumeration of layer type
 */
enum LayerType {
  LAYER_IN = ML_TRAIN_LAYER_TYPE_INPUT,          /**< Input Layer type */
  LAYER_WEIGHT = ML_TRAIN_LAYER_TYPE_WEIGHT,     /**< Weight Layer type */
  LAYER_TENSOR = ML_TRAIN_LAYER_TYPE_TENSOR,     /**< Weight Layer type */
  LAYER_ADD = ML_TRAIN_LAYER_TYPE_ADD,           /**< Add Layer type */
  LAYER_SUBTRACT = ML_TRAIN_LAYER_TYPE_SUBTRACT, /**< Subtract Layer type */
  LAYER_MULTIPLY = ML_TRAIN_LAYER_TYPE_MULTIPLY, /**< Multiply Layer type */
  LAYER_DIVIDE = ML_TRAIN_LAYER_TYPE_DIVIDE,     /**< Divide Layer type */
  LAYER_POW = ML_TRAIN_LAYER_TYPE_POW,           /**< Pow Layer type */
  LAYER_SQRT = ML_TRAIN_LAYER_TYPE_SQRT,         /**< SQRT Layer type */
  LAYER_SINE = ML_TRAIN_LAYER_TYPE_SINE,         /**< Sine Layer type */
  LAYER_COSINE = ML_TRAIN_LAYER_TYPE_COSINE,     /**< Cosine Layer type */
  LAYER_TANGENT = ML_TRAIN_LAYER_TYPE_TANGENT,   /**< Tangent Layer type */
  LAYER_MATMUL =
    ML_TRAIN_LAYER_TYPE_MATMUL,      /**< Matrix multiplication Layer type */
  LAYER_FC = ML_TRAIN_LAYER_TYPE_FC, /**< Fully Connected Layer type */
  LAYER_SWIGLU = ML_TRAIN_LAYER_TYPE_SWIGLU, /**< Swiglu Layer type */
  LAYER_BN = ML_TRAIN_LAYER_TYPE_BN, /**< Batch Normalization Layer type */
  LAYER_CONV2D = ML_TRAIN_LAYER_TYPE_CONV2D, /**< Convolution 2D Layer type */
  LAYER_CONV2D_TRANSPOSE =
    ML_TRAIN_LAYER_TYPE_CONV2D_TRANSPOSE, /**< Convolution 2D Transpose Layer
                                             type */
  LAYER_POOLING2D = ML_TRAIN_LAYER_TYPE_POOLING2D, /**< Pooling 2D Layer type */
  LAYER_FLATTEN = ML_TRAIN_LAYER_TYPE_FLATTEN,     /**< Flatten Layer type */
  LAYER_ACTIVATION =
    ML_TRAIN_LAYER_TYPE_ACTIVATION,              /**< Activation Layer type */
  LAYER_ADDITION = ML_TRAIN_LAYER_TYPE_ADDITION, /**< Addition Layer type */
  LAYER_CONCAT = ML_TRAIN_LAYER_TYPE_CONCAT,     /**< Concat Layer type */
  LAYER_MULTIOUT = ML_TRAIN_LAYER_TYPE_MULTIOUT, /**< Multi Output Layer type */
  LAYER_EMBEDDING = ML_TRAIN_LAYER_TYPE_EMBEDDING, /**< Embedding Layer type */
  LAYER_RNN = ML_TRAIN_LAYER_TYPE_RNN,             /**< RNN Layer type */
  LAYER_LSTM = ML_TRAIN_LAYER_TYPE_LSTM,           /**< LSTM Layer type */
  LAYER_SPLIT = ML_TRAIN_LAYER_TYPE_SPLIT,         /**< Splite Layer type */
  LAYER_GRU = ML_TRAIN_LAYER_TYPE_GRU,             /**< GRU Layer type */
  LAYER_PERMUTE = ML_TRAIN_LAYER_TYPE_PERMUTE,     /**< Permute layer */
  LAYER_DROPOUT = ML_TRAIN_LAYER_TYPE_DROPOUT,     /**< DropOut Layer type */
  LAYER_BACKBONE_NNSTREAMER =
    ML_TRAIN_LAYER_TYPE_BACKBONE_NNSTREAMER, /**< Backbone using NNStreamer */
  LAYER_CENTROID_KNN =
    ML_TRAIN_LAYER_TYPE_CENTROID_KNN,        /**< Centroid KNN Layer */
  LAYER_CONV1D = ML_TRAIN_LAYER_TYPE_CONV1D, /**< Convolution 1D Layer type */
  LAYER_LSTMCELL = ML_TRAIN_LAYER_TYPE_LSTMCELL, /**< LSTM Cell Layer type */
  LAYER_GRUCELL = ML_TRAIN_LAYER_TYPE_GRUCELL,   /**< GRU Cell Layer type */
  LAYER_RNNCELL = ML_TRAIN_LAYER_TYPE_RNNCELL,   /**< RNN Cell Layer type */
  LAYER_ZONEOUT_LSTMCELL =
    ML_TRAIN_LAYER_TYPE_ZONEOUTLSTMCELL, /**< Zoneout LSTM Cell Layer type */
  LAYER_ATTENTION = ML_TRAIN_LAYER_TYPE_ATTENTION, /**< Attention Layer type */
  LAYER_MOL_ATTENTION =
    ML_TRAIN_LAYER_TYPE_MOL_ATTENTION, /**< MoL Attention Layer type */
  LAYER_MULTI_HEAD_ATTENTION =
    ML_TRAIN_LAYER_TYPE_MULTI_HEAD_ATTENTION, /**< Multi Head Attention Layer
                                                 type */
  LAYER_LAYER_NORMALIZATION =
    ML_TRAIN_LAYER_TYPE_LAYER_NORMALIZATION, /**< Layer Normalization Layer type
                                              */
  LAYER_POSITIONAL_ENCODING =
    ML_TRAIN_LAYER_TYPE_POSITIONAL_ENCODING, /**< Positional Encoding Layer type
                                              */
  LAYER_IDENTITY = ML_TRAIN_LAYER_TYPE_IDENTITY, /**< Identity Layer type */
  LAYER_PREPROCESS_FLIP =
    ML_TRAIN_LAYER_TYPE_PREPROCESS_FLIP, /**< Preprocess flip Layer type */
  LAYER_PREPROCESS_TRANSLATE =
    ML_TRAIN_LAYER_TYPE_PREPROCESS_TRANSLATE, /**< Preprocess translate Layer
                                                 type */
  LAYER_PREPROCESS_L2NORM =
    ML_TRAIN_LAYER_TYPE_PREPROCESS_L2NORM, /**< Preprocess l2norm Layer type */
  LAYER_LOSS_MSE =
    ML_TRAIN_LAYER_TYPE_LOSS_MSE, /**< Mean Squared Error Loss Layer type */
  LAYER_LOSS_CROSS_ENTROPY_SIGMOID =
    ML_TRAIN_LAYER_TYPE_LOSS_CROSS_ENTROPY_SIGMOID, /**< Cross Entropy with
                                                       Sigmoid Loss Layer type
                                                     */
  LAYER_LOSS_CROSS_ENTROPY_SOFTMAX =
    ML_TRAIN_LAYER_TYPE_LOSS_CROSS_ENTROPY_SOFTMAX, /**< Cross Entropy with
                                                       Softmax Loss Layer type
                                                     */
  LAYER_TIME_DIST,                /**< Time Distributed Layer type */
  LAYER_BACKBONE_TFLITE,          /**< Backbone using TFLite */
  LAYER_RESHAPE,                  /**< Reshape Layer type */
  LAYER_REDUCE_MEAN,              /**< Reduce mean Layer type */
  LAYER_LOSS_CONSTANT_DERIVATIVE, /**< Synthetic loss layer to feed constant
                                     derivative */
  LAYER_UPSAMPLE2D,               /**< Upsample 2D Layer type */
  LAYER_RMSNORM = ML_TRAIN_LAYER_TYPE_RMSNORM,     /**<RMS NORM Layer */
  LAYER_TRANSPOSE = ML_TRAIN_LAYER_TYPE_TRANSPOSE, /**< Transpose Layer type */
<<<<<<< HEAD
  LAYER_GROUPCONV = ML_TRAIN_LAYER_TYPE_GROUP_CONVOLUTION,  /**< Groupconv Layer type */
  LAYER_UNKNOWN = ML_TRAIN_LAYER_TYPE_UNKNOWN      /**< Unknown */
=======
  LAYER_CHANNEL_SHUFFLE =
    ML_TRAIN_LAYER_TYPE_CHANNEL_SHUFFLE,      /**< Channel Shuffle Layer type */
  LAYER_UNKNOWN = ML_TRAIN_LAYER_TYPE_UNKNOWN /**< Unknown */
>>>>>>> 70271e37
};

/**
 * @class   Layer Base class for layers
 * @brief   Base class for all layers
 */
class Layer {
public:
  /**
   * @brief     Destructor of Layer Class
   */
  virtual ~Layer() = default;

  /**
   * @brief Get the layer type
   * @return const std::string type representation
   */
  virtual const std::string getType() const = 0;

  /**
   * @brief Get the layer type
   */
  virtual void initialize() = 0;

  /**
   * @brief     Default allowed properties
   * - input shape : string
   * - bias zero : bool
   * - normalization : bool
   * - standardization : bool
   * - activation : string (type)
   * - epsilon : float
   * - weight_regularizer : string (type)
   * - weight_regularizer_constant : float
   * - unit : int
   * - weight_initializer : string (type)
   * - filter_size : int
   * - kernel_size : ( n , m )
   * - stride : ( n, m )
   * - padding : ( n, m )
   * - pool_size : ( n,m )
   * - pooling : max, average, global_max, global_average
   * - flatten : bool
   * - name : string (type)
   * - momentum : float,
   * - moving_mean_initializer : string (type),
   * - moving_variance_initializer : string (type),
   * - gamma_initializer : string (type),
   * - beta_initializer" : string (type)
   * - modelfile : model file for loading config for backbone layer
   * - input_layers : string (type)
   * - output_layers : string (type)
   * - trainable :
   * - flip_direction
   * - random_translate
   * - in_dim : int ( input dimension for embedding layer )
   * - out_dim : int ( output dimesion for embedding layer )
   * - recurrent_activation : string (type) - used only in lstm
   * - return_sequences : bool (type) - used only in lstm
   * - distribute : bool
   * - hidden_state_activation : string (type) - used only in lstm
   * - drop_out : float (type) - drop out rate
   */
  /**
   * @brief     set Property of layer
   * @todo      change the function signature
   * @param[in] values values of property
   * @retval #ML_ERROR_NONE Successful.
   * @retval #ML_ERROR_INVALID_PARAMETER invalid parameter.
   * @details   This function accepts vector of properties in the format -
   *  { std::string property_name, void * property_val, ...}
   */
  virtual void setProperty(const std::vector<std::string> &values) = 0;

  /**
   * @brief     Get property value of layer
   * @param[in] key Property key to retrieve
   * @retval    std::string Property value as string
   * @retval    Empty string if property not found
   * @details   For layers derived from layer_impl: Property lookup is handled
   * automatically.
   * @details For layers derived from layer_devel: The getProperty() function
   * must be overridden to enable property retrieval.
   */
  virtual std::string getProperty(const std::string &key) = 0;

  /**
   * @brief     Get name of the layer
   * @retval    name of the layer
   * @note      This name is unique to this layer in a model
   * @note      This name might be changed once this layer is added to the model
   * to keep the name unique to the model
   */
  virtual const std::string getName() const = 0;

  /**
   * @brief Get the Weight object name
   *
   * @param idx Identifier of the weight
   * @return const std::string &Name of the weight
   */
  virtual const std::string &getWeightName(unsigned int idx) = 0;

  /**
   * @brief     Get weight data of the layer
   * @retval    weight data of the layer
   * @note      nntrainer assign the vector and if there is no weights, the size
   * of vector is zero
   * @note      layer needs to be finalized before called.
   */
  virtual const std::vector<float *> getWeights() = 0;

  /**
   * @brief     Get weight data of the layer
   * @retval    weights : float * arrary to store weight data
   * @retval    weights_dim : TensorDim for each weights
   * @note      nntrainer assign the vector and if there is no weights, the size
   * of vector is zero
   * @note      layer needs to be finalized before called.
   */
  virtual void getWeights(std::vector<float *> &weights,
                          std::vector<ml::train::TensorDim> &weights_dim) = 0;

#ifdef ENABLE_FP16
  /**
   * @brief     Get weight data of the layer
   * @retval    weight data of the layer
   * @note      nntrainer assign the vector and if there is no weights, the size
   * of vector is zero
   * @note      layer needs to be finalized before called.
   */
  virtual const std::vector<_FP16 *> getFP16Weights() = 0;

  /**
   * @brief     Get weight data of the layer
   * @retval    weights : float * arrary to store weight data
   * @retval    weights_dim : TensorDim for each weights
   * @note      nntrainer assign the vector and if there is no weights, the size
   * of vector is zero
   * @note      layer needs to be finalized before called.
   */
  virtual void
  getFP16Weights(std::vector<_FP16 *> &weights,
                 std::vector<ml::train::TensorDim> &weights_dim) = 0;
#endif
  /**
   * @brief     Set weight data of the layer
   * @note      Size of vector must be the same with number of weights.
   * @note      layer needs to be finalized before called.
   */
  virtual void setWeights(const std::vector<float *>) = 0;
};

/**
 * @brief Factory creator with constructor for layer type
 */
std::unique_ptr<Layer>
createLayer(const LayerType &type,
            const std::vector<std::string> &properties = {});

/**
 * @brief Factory creator with constructor for layer
 */
std::unique_ptr<Layer>
createLayer(const std::string &type,
            const std::vector<std::string> &properties = {});

/**
 * @brief General Layer Factory function to register Layer
 *
 * @param props property representation
 * @return std::unique_ptr<ml::train::Layer> created object
 */
template <typename T,
          std::enable_if_t<std::is_base_of<Layer, T>::value, T> * = nullptr>
std::unique_ptr<Layer> createLayer(const std::vector<std::string> &props = {}) {
  std::unique_ptr<Layer> ptr = std::make_unique<T>();

  ptr->setProperty(props);
  return ptr;
}

/**
 * Aliases for various layers and losses
 */
namespace layer {

/**
 * @brief Helper function to create input layer
 */
inline std::unique_ptr<Layer>
Input(const std::vector<std::string> &properties = {}) {
  return createLayer(LayerType::LAYER_IN, properties);
}

/**
 * @brief Helper function to create weight layer
 */
inline std::unique_ptr<Layer>
WeightLayer(const std::vector<std::string> &properties = {}) {
  return createLayer(LayerType::LAYER_WEIGHT, properties);
}

/**
 * @brief Helper function to create add layer
 */
inline std::unique_ptr<Layer>
AddLayer(const std::vector<std::string> &properties = {}) {
  return createLayer(LayerType::LAYER_ADD, properties);
}

/**
 * @brief Helper function to create subtract layer
 */
inline std::unique_ptr<Layer>
SubtractLayer(const std::vector<std::string> &properties = {}) {
  return createLayer(LayerType::LAYER_SUBTRACT, properties);
}

/**
 * @brief Helper function to create multiply layer
 */
inline std::unique_ptr<Layer>
MultiplyLayer(const std::vector<std::string> &properties = {}) {
  return createLayer(LayerType::LAYER_MULTIPLY, properties);
}

/**
 * @brief Helper function to create divide layer
 */
inline std::unique_ptr<Layer>
DivideLayer(const std::vector<std::string> &properties = {}) {
  return createLayer(LayerType::LAYER_DIVIDE, properties);
}

/**
 * @brief Helper function to create pow layer
 */
inline std::unique_ptr<Layer>
PowLayer(const std::vector<std::string> &properties = {}) {
  return createLayer(LayerType::LAYER_POW, properties);
}

/**
 * @brief Helper function to create SQRT layer
 */
inline std::unique_ptr<Layer>
SQRTLayer(const std::vector<std::string> &properties = {}) {
  return createLayer(LayerType::LAYER_SQRT, properties);
}

/**
 * @brief Helper function to create sine layer
 */
inline std::unique_ptr<Layer>
SineLayer(const std::vector<std::string> &properties = {}) {
  return createLayer(LayerType::LAYER_SINE, properties);
}

/**
 * @brief Helper function to create cosine layer
 */
inline std::unique_ptr<Layer>
CosineLayer(const std::vector<std::string> &properties = {}) {
  return createLayer(LayerType::LAYER_COSINE, properties);
}

/**
 * @brief Helper function to create tangent layer
 */
inline std::unique_ptr<Layer>
TangentLayer(const std::vector<std::string> &properties = {}) {
  return createLayer(LayerType::LAYER_TANGENT, properties);
}

/**
 * @brief Helper function to create matmul layer
 */
inline std::unique_ptr<Layer>
MatMulLayer(const std::vector<std::string> &properties = {}) {
  return createLayer(LayerType::LAYER_MATMUL, properties);
}

/**
 * @brief Helper function to create fully connected layer
 */
inline std::unique_ptr<Layer>
FullyConnected(const std::vector<std::string> &properties = {}) {
  return createLayer(LayerType::LAYER_FC, properties);
}

/**
 * @brief Helper function to create Swiglu layer
 */
inline std::unique_ptr<Layer>
Swiglu(const std::vector<std::string> &properties = {}) {
  return createLayer(LayerType::LAYER_SWIGLU, properties);
}

// /**
//  * @brief Helper function to create RMS normalization layer for GPU
//  */
// inline std::unique_ptr<Layer>
// RMSNormCl(const std::vector<std::string> &properties = {},
//           const LayerComputeEngine &compute_engine =
//           LayerComputeEngine::GPU)
//           {
//   return createLayer(LayerType::LAYER_RMSNORM, properties, compute_engine);
// }

/**
 * @brief Helper function to create Transpose layer
 */
inline std::unique_ptr<Layer>
Transpose(const std::vector<std::string> &properties = {}) {
  return createLayer(LayerType::LAYER_TRANSPOSE, properties);
}

/**
<<<<<<< HEAD
 * @brief Helper function to create Transpose layer
 */
inline std::unique_ptr<Layer>
GroupConvolution(const std::vector<std::string> &properties = {}) {
  return createLayer(LayerType::LAYER_GROUPCONV, properties);
=======
 * @brief Helper function to create Channel Shuffle layer
 */
inline std::unique_ptr<Layer>
ChannelShuffle(const std::vector<std::string> &properties = {}) {
  return createLayer(LayerType::LAYER_CHANNEL_SHUFFLE, properties);
>>>>>>> 70271e37
}

/**
 * @brief Helper function to create batch normalization layer
 */
inline std::unique_ptr<Layer>
BatchNormalization(const std::vector<std::string> &properties = {}) {
  return createLayer(LayerType::LAYER_BN, properties);
}

/**
 * @brief Helper function to create layer normalization layer
 */
inline std::unique_ptr<Layer>
LayerNormalization(const std::vector<std::string> &properties = {}) {
  return createLayer(LayerType::LAYER_LAYER_NORMALIZATION, properties);
}

/**
 * @brief Helper function to create convolution 2d layer
 */
inline std::unique_ptr<Layer>
Convolution2D(const std::vector<std::string> &properties = {}) {
  return createLayer(LayerType::LAYER_CONV2D, properties);
}

/**
 * @brief Helper function to create convolution 1d layer
 */
inline std::unique_ptr<Layer>
Convolution1D(const std::vector<std::string> &properties = {}) {
  return createLayer(LayerType::LAYER_CONV1D, properties);
}

/**
 * @brief Helper function to create pooling 2d layer
 */
inline std::unique_ptr<Layer>
Pooling2D(const std::vector<std::string> &properties = {}) {
  return createLayer(LayerType::LAYER_POOLING2D, properties);
}

/**
 * @brief Helper function to create flatten layer
 */
inline std::unique_ptr<Layer>
Flatten(const std::vector<std::string> &properties = {}) {
  return createLayer(LayerType::LAYER_FLATTEN, properties);
}

/**
 * @brief Helper function to create reshape layer
 */
inline std::unique_ptr<Layer>
Reshape(const std::vector<std::string> &properties = {}) {
  return createLayer(LayerType::LAYER_RESHAPE, properties);
}

/**
 * @brief Helper function to create addition layer
 */
inline std::unique_ptr<Layer>
Addition(const std::vector<std::string> &properties = {}) {
  return createLayer(LayerType::LAYER_ADDITION, properties);
}

/**
 * @brief Helper function to create concat layer
 */
inline std::unique_ptr<Layer>
Concat(const std::vector<std::string> &properties = {}) {
  return createLayer(LayerType::LAYER_CONCAT, properties);
}

/**
 * @brief Helper function to create multi-out layer
 */
inline std::unique_ptr<Layer>
MultiOut(const std::vector<std::string> &properties = {}) {
  return createLayer(LayerType::LAYER_MULTIOUT, properties);
}

/**
 * @brief Helper function to create nnstreamer backbone layer
 */
inline std::unique_ptr<Layer>
BackboneNNStreamer(const std::vector<std::string> &properties = {}) {
  return createLayer(LayerType::LAYER_BACKBONE_NNSTREAMER, properties);
}

/**
 * @brief Helper function to create tflite backbone layer
 */
inline std::unique_ptr<Layer>
BackboneTFLite(const std::vector<std::string> &properties = {}) {
  return createLayer(LayerType::LAYER_BACKBONE_TFLITE, properties);
}

/**
 * @brief Helper function to create Embedding layer
 */
inline std::unique_ptr<Layer>
Embedding(const std::vector<std::string> &properties = {}) {
  return createLayer(LayerType::LAYER_EMBEDDING, properties);
}

/**
 * @brief Helper function to create RNN layer
 */
inline std::unique_ptr<Layer>
RNN(const std::vector<std::string> &properties = {}) {
  return createLayer(LayerType::LAYER_RNN, properties);
}

/**
 * @brief Helper function to create RNNCell layer
 */
inline std::unique_ptr<Layer>
RNNCell(const std::vector<std::string> &properties = {}) {
  return createLayer(LayerType::LAYER_RNNCELL, properties);
}

/**
 * @brief Helper function to create LSTM layer
 */
inline std::unique_ptr<Layer>
LSTM(const std::vector<std::string> &properties = {}) {
  return createLayer(LayerType::LAYER_LSTM, properties);
}

/**
 * @brief Helper function to create LSTMCell layer
 */
inline std::unique_ptr<Layer>
LSTMCell(const std::vector<std::string> &properties = {}) {
  return createLayer(LayerType::LAYER_LSTMCELL, properties);
}

/**
 * @brief Helper function to create ZoneoutLSTMCell layer
 */
inline std::unique_ptr<Layer>
ZoneoutLSTMCell(const std::vector<std::string> &properties = {}) {
  return createLayer(LayerType::LAYER_ZONEOUT_LSTMCELL, properties);
}

/**
 * @brief Helper function to create GRU layer
 */
inline std::unique_ptr<Layer>
GRU(const std::vector<std::string> &properties = {}) {
  return createLayer(LayerType::LAYER_GRU, properties);
}

/**
 * @brief Helper function to create GRUCell layer
 */
inline std::unique_ptr<Layer>
GRUCell(const std::vector<std::string> &properties = {}) {
  return createLayer(LayerType::LAYER_GRUCELL, properties);
}

/**
 * @brief Helper function to create DropOut layer
 */
inline std::unique_ptr<Layer>
DropOut(const std::vector<std::string> &properties = {}) {
  return createLayer(LayerType::LAYER_DROPOUT, properties);
}

/**
 * @brief Helper function to create Time Distributed layer
 */
inline std::unique_ptr<Layer>
TimeDistLayer(const std::vector<std::string> &properties = {}) {
  return createLayer(LayerType::LAYER_TIME_DIST, properties);
}

/**
 * @brief Helper function to create Centroid KNN Layer
 */
inline std::unique_ptr<Layer>
CentroidKNN(const std::vector<std::string> &properties = {}) {
  return createLayer(LayerType::LAYER_CENTROID_KNN, properties);
}

/**
 * @brief Helper function to create Attention Layer
 */
inline std::unique_ptr<Layer>
Attention(const std::vector<std::string> &properties = {}) {
  return createLayer(LayerType::LAYER_ATTENTION, properties);
}

/**
 * @brief Helper function to create MoL Attention Layer
 */
inline std::unique_ptr<Layer>
MoLAttention(const std::vector<std::string> &properties = {}) {
  return createLayer(LayerType::LAYER_MOL_ATTENTION, properties);
}

/**
 * @brief Helper function to create Multi Head Attention Layer
 */
inline std::unique_ptr<Layer>
MultiHeadAttention(const std::vector<std::string> &properties = {}) {
  return createLayer(LayerType::LAYER_MULTI_HEAD_ATTENTION, properties);
}

/**
 * @brief Helper function to create Positional Encoding Layer
 */
inline std::unique_ptr<Layer>
PositionalEncoding(const std::vector<std::string> &properties = {}) {
  return createLayer(LayerType::LAYER_POSITIONAL_ENCODING, properties);
}

/**
 * @brief Helper function to create Permute Layer
 */
inline std::unique_ptr<Layer>
Permute(const std::vector<std::string> &properties = {}) {
  return createLayer(LayerType::LAYER_PERMUTE, properties);
}

/**
 * @brief Helper function to create Reduce Mean Layer
 */
inline std::unique_ptr<Layer>
ReduceMean(const std::vector<std::string> &properties = {}) {
  return createLayer(LayerType::LAYER_REDUCE_MEAN, properties);
}

/**
 * @brief Helper function to create Identity layer
 */
inline std::unique_ptr<Layer>
Identity(const std::vector<std::string> &properties = {}) {
  return createLayer(LayerType::LAYER_IDENTITY, properties);
}

/**
 * @brief Helper function to create Upsample2d layer
 */
inline std::unique_ptr<Layer>
Upsample2D(const std::vector<std::string> &properties = {}) {
  return createLayer(LayerType::LAYER_UPSAMPLE2D, properties);
}

/**
 * @brief Helper function to create activation layer
 */
inline std::unique_ptr<Layer>
Activation(const std::string &act,
           const std::vector<std::string> &properties = {}) {
  std::vector<std::string> props(properties);
  props.push_back(act);
  return createLayer(LayerType::LAYER_ACTIVATION, props);
}

/**
 * @brief Helper function to create ReLU activation layer
 */
inline std::unique_ptr<Layer>
ReLU(const std::vector<std::string> &properties = {}) {
  return Activation("Activation=relu", properties);
}

/**
 * @brief Helper function to create swish activation layer
 */
inline std::unique_ptr<Layer>
Swish(const std::vector<std::string> &properties = {}) {
  return Activation("Activation=swish", properties);
}

/**
 * @brief Helper function to create gelu activation layer
 */
inline std::unique_ptr<Layer>
GeLU(const std::vector<std::string> &properties = {}) {
  return Activation("Activation=gelu", properties);
}

/**
 * @brief Helper function to create Tanh layer
 */
inline std::unique_ptr<Layer>
Tanh(const std::vector<std::string> &properties = {}) {
  return Activation("Activation=tanh", properties);
}

/**
 * @brief Helper function to create sigmoid layer
 */
inline std::unique_ptr<Layer>
Sigmoid(const std::vector<std::string> &properties = {}) {
  return Activation("Activation=sigmoid", properties);
}

/**
 * @brief Helper function to create softmax layer
 */
inline std::unique_ptr<Layer>
Softmax(const std::vector<std::string> &properties = {}) {
  return Activation("Activation=softmax", properties);
}

/**
 * @brief Helper function to create elu activation layer
 */
inline std::unique_ptr<Layer>
ELU(const std::vector<std::string> &properties = {}) {
  return Activation("Activation=elu", properties);
}

/**
 * @brief Helper function to create selu activation layer
 */
inline std::unique_ptr<Layer>
SELU(const std::vector<std::string> &properties = {}) {
  return Activation("Activation=selu", properties);
}

/**
 * @brief Helper function to create mish activation layer
 */
inline std::unique_ptr<Layer>
Mish(const std::vector<std::string> &properties = {}) {
  return Activation("Activation=mish", properties);
}

} // namespace layer

namespace loss {
/**
 * @brief Helper function to create mse layer
 */
inline std::unique_ptr<Layer>
MSE(const std::vector<std::string> &properties = {}) {
  return createLayer(LayerType::LAYER_LOSS_MSE, properties);
}

/**
 * @brief Helper function to create cross entropy with sigmoid layer
 */
inline std::unique_ptr<Layer>
CrossEntropySigmoid(const std::vector<std::string> &properties = {}) {
  return createLayer(LayerType::LAYER_LOSS_CROSS_ENTROPY_SIGMOID, properties);
}

/**
 * @brief Helper function to create cross entropy with softmax layer
 */
inline std::unique_ptr<Layer>
CrossEntropySoftmax(const std::vector<std::string> &properties = {}) {
  return createLayer(LayerType::LAYER_LOSS_CROSS_ENTROPY_SOFTMAX, properties);
}

} // namespace loss

} // namespace train
} // namespace ml
#endif // __ML_TRAIN_LAYER_H__<|MERGE_RESOLUTION|>--- conflicted
+++ resolved
@@ -119,14 +119,10 @@
   LAYER_UPSAMPLE2D,               /**< Upsample 2D Layer type */
   LAYER_RMSNORM = ML_TRAIN_LAYER_TYPE_RMSNORM,     /**<RMS NORM Layer */
   LAYER_TRANSPOSE = ML_TRAIN_LAYER_TYPE_TRANSPOSE, /**< Transpose Layer type */
-<<<<<<< HEAD
-  LAYER_GROUPCONV = ML_TRAIN_LAYER_TYPE_GROUP_CONVOLUTION,  /**< Groupconv Layer type */
-  LAYER_UNKNOWN = ML_TRAIN_LAYER_TYPE_UNKNOWN      /**< Unknown */
-=======
   LAYER_CHANNEL_SHUFFLE =
     ML_TRAIN_LAYER_TYPE_CHANNEL_SHUFFLE,      /**< Channel Shuffle Layer type */
+  LAYER_GROUPCONV = ML_TRAIN_LAYER_TYPE_GROUP_CONVOLUTION,  /**< Groupconv Layer type */
   LAYER_UNKNOWN = ML_TRAIN_LAYER_TYPE_UNKNOWN /**< Unknown */
->>>>>>> 70271e37
 };
 
 /**
@@ -446,19 +442,19 @@
 }
 
 /**
-<<<<<<< HEAD
- * @brief Helper function to create Transpose layer
+ * @brief Helper function to create Channel Shuffle layer
+ */
+inline std::unique_ptr<Layer>
+ChannelShuffle(const std::vector<std::string> &properties = {}) {
+  return createLayer(LayerType::LAYER_CHANNEL_SHUFFLE, properties);
+}
+
+/**
+ * @brief Helper function to create Group Convolution layer
  */
 inline std::unique_ptr<Layer>
 GroupConvolution(const std::vector<std::string> &properties = {}) {
   return createLayer(LayerType::LAYER_GROUPCONV, properties);
-=======
- * @brief Helper function to create Channel Shuffle layer
- */
-inline std::unique_ptr<Layer>
-ChannelShuffle(const std::vector<std::string> &properties = {}) {
-  return createLayer(LayerType::LAYER_CHANNEL_SHUFFLE, properties);
->>>>>>> 70271e37
 }
 
 /**
